--- conflicted
+++ resolved
@@ -76,7 +76,6 @@
 import org.gradle.internal.vfs.VirtualFileSystem;
 import org.gradle.internal.vfs.impl.DefaultVirtualFileSystem;
 import org.gradle.internal.vfs.impl.RoutingVirtualFileSystem;
-import org.gradle.util.DeprecationLogger;
 import org.gradle.util.SingleMessageLogger;
 import org.slf4j.Logger;
 import org.slf4j.LoggerFactory;
@@ -180,17 +179,12 @@
                         StartParameter startParameter = gradle.getStartParameter();
                         Map<String, String> systemPropertiesArgs = startParameter.getSystemPropertiesArgs();
                         if (isRetentionEnabled(systemPropertiesArgs)) {
-<<<<<<< HEAD
                             SingleMessageLogger.incubatingFeatureUsed("Virtual file system retention");
-                            Iterable<String> changedPathsSinceLastBuild = getChangedPathsSinceLastBuild(systemPropertiesArgs);
-                            for (String changedPathSinceLastBuild : changedPathsSinceLastBuild) {
-=======
                             FileResolver fileResolver = new BaseDirFileResolver(startParameter.getCurrentDir(), () -> {
                                 throw new UnsupportedOperationException();
                             });
                             List<File> changedPathsSinceLastBuild = getChangedPathsSinceLastBuild(fileResolver, systemPropertiesArgs);
                             for (File changedPathSinceLastBuild : changedPathsSinceLastBuild) {
->>>>>>> d68cbfa6
                                 LOGGER.warn("Marking as changed since last build: {}", changedPathSinceLastBuild);
                             }
                             virtualFileSystem.update(
